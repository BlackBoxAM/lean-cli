--- conflicted
+++ resolved
@@ -88,13 +88,8 @@
 
     docker_manager = container.docker_manager()
 
-<<<<<<< HEAD
-    if update or not docker_manager.supports_dotnet_5(RESEARCH_IMAGE, version):
-        docker_manager.pull_image(RESEARCH_IMAGE, version)
-=======
-    if update:
+    if update or not docker_manager.supports_dotnet_5(research_image):
         docker_manager.pull_image(research_image)
->>>>>>> 218f4e5d
 
     if str(research_image) == DEFAULT_RESEARCH_IMAGE and not update:
         update_manager = container.update_manager()
