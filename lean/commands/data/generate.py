--- conflicted
+++ resolved
@@ -131,13 +131,8 @@
 
     docker_manager = container.docker_manager()
 
-<<<<<<< HEAD
-    if update or not docker_manager.supports_dotnet_5(ENGINE_IMAGE, version):
-        docker_manager.pull_image(ENGINE_IMAGE, version)
-=======
-    if update:
+    if update or not docker_manager.supports_dotnet_5(engine_image):
         docker_manager.pull_image(engine_image)
->>>>>>> 218f4e5d
 
     success = docker_manager.run_image(engine_image, **run_options)
     if not success:
