# QUANTCONNECT.COM - Democratizing Finance, Empowering Individuals.
# Lean CLI v1.0. Copyright 2021 QuantConnect Corporation.
#
# Licensed under the Apache License, Version 2.0 (the "License");
# you may not use this file except in compliance with the License.
# You may obtain a copy of the License at http://www.apache.org/licenses/LICENSE-2.0
#
# Unless required by applicable law or agreed to in writing, software
# distributed under the License is distributed on an "AS IS" BASIS,
# WITHOUT WARRANTIES OR CONDITIONS OF ANY KIND, either express or implied.
# See the License for the specific language governing permissions and
# limitations under the License.

import pprint
import signal
import subprocess
import sys
import threading
import types
from pathlib import Path

import docker
<<<<<<< HEAD
import requests
from dateutil.parser import isoparse

from lean.components.util.logger import Logger
from lean.constants import DOTNET_5_IMAGE_CREATED_TIMESTAMP
=======

from lean.components.util.logger import Logger
from lean.models.docker import DockerImage
>>>>>>> 218f4e5d
from lean.models.errors import MoreInfoError


class DockerManager:
    """The DockerManager contains methods to manage and run Docker images."""

    def __init__(self, logger: Logger) -> None:
        """Creates a new DockerManager instance.

        :param logger: the logger to use when printing messages
        """
        self._logger = logger

    def pull_image(self, image: DockerImage) -> None:
        """Pulls a Docker image.

        :param image: the image to pull
        """
        self._logger.info(f"Pulling {image}...")

        # We cannot really use docker_client.images.pull() here as it doesn't let us log the progress
        # Downloading multiple gigabytes without showing progress does not provide good developer experience
        # Since the pull command is the same on Windows, macOS and Linux we can safely use a system call
        process = subprocess.run(["docker", "image", "pull", str(image)])

        if process.returncode != 0:
            raise RuntimeError(
                f"Something went wrong while pulling {image}, see the logs above for more information")

    def run_image(self, image: DockerImage, **kwargs) -> bool:
        """Runs a Docker image. If the image is not available locally it will be pulled first.

        See https://docker-py.readthedocs.io/en/stable/containers.html for all the supported kwargs.

        If kwargs contains an "on_run" property, it is removed before passing it on to docker.containers.run
        and the given lambda is ran when the Docker container has started.

        :param image: the image to run
        :param kwargs: the kwargs to forward to docker.containers.run
        :return: True if the command in the container exited successfully, False if not
        """
        self._logger.debug(f"Running '{image}' with the following configuration:")
        self._logger.debug(pprint.pformat(kwargs, compact=True))

        if not self.image_installed(image):
            self.pull_image(image)

        on_run = kwargs.pop("on_run", lambda: None)

        docker_client = self._get_docker_client()

        kwargs["detach"] = True
        container = docker_client.containers.run(str(image), None, **kwargs)

        # Kill the container on Ctrl+C
        def signal_handler(sig: signal.Signals, frame: types.FrameType) -> None:
            try:
                container.kill()
            except:
                # container.kill() throws if the container has already stopped running
                pass
            finally:
                sys.exit(1)

        signal.signal(signal.SIGINT, signal_handler)

        # container.logs() is blocking, we run it on a separate thread so the SIGINT handler works properly
        # If we run this code on the current thread, SIGINT won't be triggered on Windows when Ctrl+C is triggered
        def print_logs() -> None:
            on_run_called = False

            # Capture all logs and print it to stdout
            for line in container.logs(stream=True, follow=True):
                if not on_run_called:
                    on_run()
                    on_run_called = True

                self._logger.info(line.decode("utf-8").strip())

        thread = threading.Thread(target=print_logs)
        thread.daemon = True
        thread.start()

        while thread.is_alive():
            thread.join(0.1)

        container.wait()

        container.reload()
        success = container.attrs["State"]["ExitCode"] == 0

        container.remove()
        return success

    def build_image(self, dockerfile: Path, target: DockerImage) -> None:
        """Builds a Docker image.

        :param dockerfile: the path to the Dockerfile to build
        :param target: the target name and tag
        """
        # We cannot really use docker_client.images.build() here as it doesn't let us log the progress
        # Building images without showing progress does not provide good developer experience
        # Since the build command is the same on Windows, macOS and Linux we can safely use a system call
        process = subprocess.run(["docker", "build", "-t", str(target), "-f", dockerfile.name, "."],
                                 cwd=dockerfile.parent)

        if process.returncode != 0:
            raise RuntimeError(
                f"Something went wrong while building '{dockerfile}', see the logs above for more information")

    def image_installed(self, image: DockerImage) -> bool:
        """Returns whether a certain image is installed.

        :param image: the image to check availability for
        :return: True if the image is available locally, False if not
        """
        docker_client = self._get_docker_client()
        return any(str(image) in x.tags for x in docker_client.images.list())

    def get_digest(self, image: DockerImage) -> str:
        """Returns the digest of a locally installed image.

        :param image: the image to get the digest of
        :return: the local digest of the image
        """
        img = self._get_docker_client().images.get(str(image))
        return img.attrs["RepoDigests"][0].split("@")[1]

    def is_missing_permission(self) -> bool:
        """Returns whether we cannot connect to the Docker client because of a permissions issue.

        A permissions issue usually indicates that the client can only be used with root privileges.

        :return: True if we cannot connect to the Docker client because of a permissions issue, False if that's not
        """
        try:
            docker.from_env()
        except Exception as exception:
            return "Permission denied" in str(exception)
        return False

    def supports_dotnet_5(self, image: str, tag: str) -> bool:
        """Returns whether an image supports .NET 5 based on its creation date.

        :return: True if we think the image supports .NET 5, False if not or if the tag is not installed
        """
        for img in self._get_docker_client().images.list():
            if f"{image}:{tag}" in img.tags:
                return isoparse(img.attrs["Created"]) >= DOTNET_5_IMAGE_CREATED_TIMESTAMP
        return False

    def _get_docker_client(self) -> docker.DockerClient:
        """Creates a DockerClient instance.

        Raises an error if Docker is not running.

        :return: a DockerClient instance which responds to requests
        """
        error = MoreInfoError("Please make sure Docker is installed and running",
                              "https://www.quantconnect.com/docs/v2/lean-cli/user-guides/troubleshooting#02-Common-errors")

        try:
            docker_client = docker.from_env()
        except Exception:
            raise error

        try:
            if not docker_client.ping():
                raise error
        except Exception:
            raise error

        return docker_client<|MERGE_RESOLUTION|>--- conflicted
+++ resolved
@@ -20,17 +20,11 @@
 from pathlib import Path
 
 import docker
-<<<<<<< HEAD
-import requests
 from dateutil.parser import isoparse
 
 from lean.components.util.logger import Logger
-from lean.constants import DOTNET_5_IMAGE_CREATED_TIMESTAMP
-=======
-
-from lean.components.util.logger import Logger
+from lean.constants import DEFAULT_ENGINE_IMAGE, DOTNET_5_IMAGE_CREATED_TIMESTAMP
 from lean.models.docker import DockerImage
->>>>>>> 218f4e5d
 from lean.models.errors import MoreInfoError
 
 
@@ -172,13 +166,17 @@
             return "Permission denied" in str(exception)
         return False
 
-    def supports_dotnet_5(self, image: str, tag: str) -> bool:
+    def supports_dotnet_5(self, image: DockerImage) -> bool:
         """Returns whether an image supports .NET 5 based on its creation date.
 
         :return: True if we think the image supports .NET 5, False if not or if the tag is not installed
         """
+        # We can't make guesses on non-default images
+        if str(image) != DEFAULT_ENGINE_IMAGE and str(image) != DEFAULT_ENGINE_IMAGE:
+            return True
+
         for img in self._get_docker_client().images.list():
-            if f"{image}:{tag}" in img.tags:
+            if str(image) in img.tags:
                 return isoparse(img.attrs["Created"]) >= DOTNET_5_IMAGE_CREATED_TIMESTAMP
         return False
 
