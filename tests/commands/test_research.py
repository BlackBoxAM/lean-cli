# QUANTCONNECT.COM - Democratizing Finance, Empowering Individuals.
# Lean CLI v1.0. Copyright 2021 QuantConnect Corporation.
#
# Licensed under the Apache License, Version 2.0 (the "License");
# you may not use this file except in compliance with the License.
# You may obtain a copy of the License at http://www.apache.org/licenses/LICENSE-2.0
#
# Unless required by applicable law or agreed to in writing, software
# distributed under the License is distributed on an "AS IS" BASIS,
# WITHOUT WARRANTIES OR CONDITIONS OF ANY KIND, either express or implied.
# See the License for the specific language governing permissions and
# limitations under the License.

import json
from pathlib import Path
from typing import Optional
from unittest import mock

import pytest
from click.testing import CliRunner
from dependency_injector import providers

from lean.commands import lean
<<<<<<< HEAD
from lean.constants import RESEARCH_IMAGE
=======
from lean.constants import DEFAULT_RESEARCH_IMAGE
>>>>>>> 218f4e5d
from lean.container import container
from lean.models.docker import DockerImage
from tests.test_helpers import create_fake_lean_cli_directory

RESEARCH_IMAGE = DockerImage.parse(DEFAULT_RESEARCH_IMAGE)


@pytest.fixture(autouse=True)
def update_manager_mock() -> mock.Mock:
    """A pytest fixture which mocks the update manager before every test."""
    update_manager = mock.Mock()
    container.update_manager.override(providers.Object(update_manager))
    return update_manager


def test_research_runs_research_container() -> None:
    create_fake_lean_cli_directory()

    docker_manager = mock.Mock()
    container.docker_manager.override(providers.Object(docker_manager))

    result = CliRunner().invoke(lean, ["research", "Python Project"])

    assert result.exit_code == 0

    docker_manager.run_image.assert_called_once()
    args, kwargs = docker_manager.run_image.call_args

    assert args[0] == RESEARCH_IMAGE
<<<<<<< HEAD
    assert args[1] == "latest"
=======
>>>>>>> 218f4e5d


def test_research_mounts_config_file() -> None:
    create_fake_lean_cli_directory()

    docker_manager = mock.Mock()
    container.docker_manager.override(providers.Object(docker_manager))

    result = CliRunner().invoke(lean, ["research", "Python Project"])

    assert result.exit_code == 0

    docker_manager.run_image.assert_called_once()
    args, kwargs = docker_manager.run_image.call_args

    assert any([mount["Target"] == "/Lean/Launcher/bin/Debug/Notebooks/config.json" for mount in kwargs["mounts"]])


def test_research_adds_required_keys_to_project_config() -> None:
    create_fake_lean_cli_directory()

    docker_manager = mock.Mock()
    container.docker_manager.override(providers.Object(docker_manager))

    result = CliRunner().invoke(lean, ["research", "Python Project"])

    assert result.exit_code == 0

    docker_manager.run_image.assert_called_once()
    args, kwargs = docker_manager.run_image.call_args

    mount = [m for m in kwargs["mounts"] if m["Target"] == "/Lean/Launcher/bin/Debug/Notebooks/config.json"][0]

    with open(mount["Source"]) as file:
        config = json.load(file)

    for key in ["composer-dll-directory", "messaging-handler", "job-queue-handler", "api-handler"]:
        assert key in config


def test_research_adds_credentials_to_project_config() -> None:
    create_fake_lean_cli_directory()

    docker_manager = mock.Mock()
    container.docker_manager.override(providers.Object(docker_manager))

    container.cli_config_manager().user_id.set_value("123")
    container.cli_config_manager().api_token.set_value("456")

    result = CliRunner().invoke(lean, ["research", "Python Project"])

    assert result.exit_code == 0

    docker_manager.run_image.assert_called_once()
    args, kwargs = docker_manager.run_image.call_args

    mount = [m for m in kwargs["mounts"] if m["Target"] == "/Lean/Launcher/bin/Debug/Notebooks/config.json"][0]

    with open(mount["Source"]) as file:
        config = json.load(file)

    assert config["job-user-id"] == "123"
    assert config["api-access-token"] == "456"


def test_research_mounts_data_directory() -> None:
    create_fake_lean_cli_directory()

    docker_manager = mock.Mock()
    container.docker_manager.override(providers.Object(docker_manager))

    result = CliRunner().invoke(lean, ["research", "Python Project"])

    assert result.exit_code == 0

    docker_manager.run_image.assert_called_once()
    args, kwargs = docker_manager.run_image.call_args

    assert str(Path.cwd() / "data") in kwargs["volumes"]


def test_research_mounts_project_directory() -> None:
    create_fake_lean_cli_directory()

    docker_manager = mock.Mock()
    container.docker_manager.override(providers.Object(docker_manager))

    result = CliRunner().invoke(lean, ["research", "Python Project"])

    assert result.exit_code == 0

    docker_manager.run_image.assert_called_once()
    args, kwargs = docker_manager.run_image.call_args

    assert str(Path.cwd() / "Python Project") in kwargs["volumes"]


def test_research_exposes_8888_when_no_port_given() -> None:
    create_fake_lean_cli_directory()

    docker_manager = mock.Mock()
    container.docker_manager.override(providers.Object(docker_manager))

    result = CliRunner().invoke(lean, ["research", "Python Project"])

    assert result.exit_code == 0

    docker_manager.run_image.assert_called_once()
    args, kwargs = docker_manager.run_image.call_args

    assert kwargs["ports"] == {"8888": "8888"}


def test_research_exposes_custom_port_when_given() -> None:
    create_fake_lean_cli_directory()

    docker_manager = mock.Mock()
    container.docker_manager.override(providers.Object(docker_manager))

    result = CliRunner().invoke(lean, ["research", "Python Project", "--port", "1234"])

    assert result.exit_code == 0

    docker_manager.run_image.assert_called_once()
    args, kwargs = docker_manager.run_image.call_args

    assert kwargs["ports"] == {"8888": "1234"}


@mock.patch("webbrowser.open")
def test_research_opens_browser_when_container_started(open) -> None:
    create_fake_lean_cli_directory()

    docker_manager = mock.Mock()
    container.docker_manager.override(providers.Object(docker_manager))

    result = CliRunner().invoke(lean, ["research", "Python Project"])

    assert result.exit_code == 0

    docker_manager.run_image.assert_called_once()
    args, kwargs = docker_manager.run_image.call_args

    assert "on_run" in kwargs
    kwargs["on_run"]()

    open.assert_called_once_with("http://localhost:8888/")


def test_research_forces_update_when_update_option_given() -> None:
    create_fake_lean_cli_directory()

    docker_manager = mock.Mock()
    container.docker_manager.override(providers.Object(docker_manager))

    result = CliRunner().invoke(lean, ["research", "Python Project", "--update"])

    assert result.exit_code == 0

<<<<<<< HEAD
    docker_manager.pull_image.assert_called_once_with(RESEARCH_IMAGE, "latest")
=======
    docker_manager.pull_image.assert_called_once_with(RESEARCH_IMAGE)
>>>>>>> 218f4e5d
    docker_manager.run_image.assert_called_once()


def test_research_runs_custom_image_when_set_in_config() -> None:
    create_fake_lean_cli_directory()

    docker_manager = mock.Mock()
    container.docker_manager.override(providers.Object(docker_manager))

    container.cli_config_manager().research_image.set_value("custom/research:123")

    result = CliRunner().invoke(lean, ["research", "Python Project"])

    assert result.exit_code == 0

    docker_manager.run_image.assert_called_once()
    args, kwargs = docker_manager.run_image.call_args

<<<<<<< HEAD
    assert args[0] == RESEARCH_IMAGE
    assert args[1] == "3"
=======
    assert args[0] == DockerImage(name="custom/research", tag="123")
>>>>>>> 218f4e5d


def test_research_runs_custom_image_when_given_as_option() -> None:
    create_fake_lean_cli_directory()

    docker_manager = mock.Mock()
    container.docker_manager.override(providers.Object(docker_manager))

    container.cli_config_manager().research_image.set_value("custom/research:123")

    result = CliRunner().invoke(lean, ["research", "Python Project", "--image", "custom/research:456"])

    assert result.exit_code == 0

    docker_manager.run_image.assert_called_once()
    args, kwargs = docker_manager.run_image.call_args

    assert args[0] == DockerImage(name="custom/research", tag="456")


@pytest.mark.parametrize("image_option,update_flag,update_check_expected", [(None, True, False),
                                                                            (None, False, True),
                                                                            ("custom/research:3", True, False),
                                                                            ("custom/research:3", False, False),
                                                                            (DEFAULT_RESEARCH_IMAGE, True, False),
                                                                            (DEFAULT_RESEARCH_IMAGE, False, True)])
def test_research_checks_for_updates(update_manager_mock: mock.Mock,
                                     image_option: Optional[str],
                                     update_flag: bool,
                                     update_check_expected: bool) -> None:
    create_fake_lean_cli_directory()

    docker_manager = mock.Mock()
    container.docker_manager.override(providers.Object(docker_manager))

    options = []
    if image_option is not None:
        options.extend(["--image", image_option])
    if update_flag:
        options.extend(["--update"])

    result = CliRunner().invoke(lean, ["research", "Python Project", *options])

    assert result.exit_code == 0

    if update_check_expected:
        update_manager_mock.warn_if_docker_image_outdated.assert_called_once_with(RESEARCH_IMAGE)
    else:
        update_manager_mock.warn_if_docker_image_outdated.assert_not_called()<|MERGE_RESOLUTION|>--- conflicted
+++ resolved
@@ -21,11 +21,7 @@
 from dependency_injector import providers
 
 from lean.commands import lean
-<<<<<<< HEAD
-from lean.constants import RESEARCH_IMAGE
-=======
 from lean.constants import DEFAULT_RESEARCH_IMAGE
->>>>>>> 218f4e5d
 from lean.container import container
 from lean.models.docker import DockerImage
 from tests.test_helpers import create_fake_lean_cli_directory
@@ -55,10 +51,6 @@
     args, kwargs = docker_manager.run_image.call_args
 
     assert args[0] == RESEARCH_IMAGE
-<<<<<<< HEAD
-    assert args[1] == "latest"
-=======
->>>>>>> 218f4e5d
 
 
 def test_research_mounts_config_file() -> None:
@@ -218,11 +210,7 @@
 
     assert result.exit_code == 0
 
-<<<<<<< HEAD
-    docker_manager.pull_image.assert_called_once_with(RESEARCH_IMAGE, "latest")
-=======
     docker_manager.pull_image.assert_called_once_with(RESEARCH_IMAGE)
->>>>>>> 218f4e5d
     docker_manager.run_image.assert_called_once()
 
 
@@ -241,12 +229,7 @@
     docker_manager.run_image.assert_called_once()
     args, kwargs = docker_manager.run_image.call_args
 
-<<<<<<< HEAD
-    assert args[0] == RESEARCH_IMAGE
-    assert args[1] == "3"
-=======
     assert args[0] == DockerImage(name="custom/research", tag="123")
->>>>>>> 218f4e5d
 
 
 def test_research_runs_custom_image_when_given_as_option() -> None:
